--- conflicted
+++ resolved
@@ -477,8 +477,6 @@
             for steps in range(offset, reps+1)
         )
         return 1/(reps + 1 - offset) * average
-<<<<<<< HEAD
-=======
 
     def floquetInterestingQuantities(self, dt, reps=100, offset=20):
         '''
@@ -517,7 +515,6 @@
         )
         return 1/(reps + 1 - offset) * average
 
->>>>>>> 62d4b2db
 
 ################################################################################
 ##                          GRAPH EVOLUTION ROUTINES                          ##
