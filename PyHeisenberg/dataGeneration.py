from PyHeisenberg import HeisenbergGraph, DataAnalyzer, NaiveSpinGraph
import numpy as np
import matplotlib.pyplot as plt
import warnings
from operator import itemgetter
warnings.filterwarnings('ignore')

numSpins = 8
print(f'Using {numSpins} spins...')
benchmarkGraph = HeisenbergGraph(
    spinInteractions={
        (idx, idx+1): [0.5, 1.0, 0.25]
        for idx in range(numSpins-1)
    },
    externalField={
        idx: [1.0, 0.25, 0.5]
        for idx in range(numSpins)
    },
    localSimulation=True,
    backendName='qasm_simulator',
    noisySimulation=False,
    initialState=np.array([1 if idx == 1 else 0 for idx in range(2**numSpins)])
)
benchmarkAnalyzer = DataAnalyzer(spinGraph=benchmarkGraph)
print('Starting data generation...')
dts = np.linspace(0.01, 1.25, num=100)
timeAverageFidelities = np.array([
    benchmarkGraph.floquetTimeAverageFidelity(dt, reps=1000, offset=700)
    for dt in dts
])
print('Finished data generation...')
data = np.array([
    dts, timeAverageFidelities
])
<<<<<<< HEAD
data.T
=======
data = data.T
>>>>>>> c61b927f
np.savetxt("sampleData_8spins.csv", data, delimiter=',')
print('Saved data to csv file')<|MERGE_RESOLUTION|>--- conflicted
+++ resolved
@@ -32,10 +32,6 @@
 data = np.array([
     dts, timeAverageFidelities
 ])
-<<<<<<< HEAD
-data.T
-=======
 data = data.T
->>>>>>> c61b927f
 np.savetxt("sampleData_8spins.csv", data, delimiter=',')
 print('Saved data to csv file')